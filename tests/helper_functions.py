<<<<<<< HEAD
from ase.ce import BulkSpacegroup, BulkCrystal
from cemc.wanglandau.ce_calculator import CE, get_ce_calc
=======
from ase.ce import BulkSpacegroup
from ase.ce import BulkCrystal
from inspect import getargspec
from ase.ce import CorrFunction
>>>>>>> f8f1ef70

def get_bulkspacegroup_binary():
# https://materials.springer.com/isp/crystallographic/docs/sd_0453869
    a = 10.553
    b = 10.553
    c = 10.553
    alpha = 90
    beta = 90
    gamma = 90
    cellpar = [a,b,c,alpha,beta,gamma]
    symbols = ["Al","Al","Al","Al"]
    #symbols = ["Al","Al","Al","Al"]
    basis = [(0,0,0),(0.324,0.324,0.324),(0.3582,0.3582,0.0393),(0.0954,0.0954,0.2725)]
    conc_args = {
        "conc_ratio_min_1":[[1,0]],
        "conc_ratio_max_1":[[0,1]]
    }
    db_name = "test_db_binary_almg.db"
    basis_elements = [["Al","Mg"],["Al","Mg"],["Al","Mg"],["Al","Mg"]]
    bs = BulkSpacegroup( basis_elements=basis_elements, basis=basis, spacegroup=217, cellpar=cellpar, conc_args=conc_args,
    max_cluster_size=4, db_name=db_name, size=[1,1,1], grouped_basis=[[0,1,2,3]] )
    return bs, db_name

<<<<<<< HEAD


def get_small_BC_with_ce_calc(lat="fcc"):
    db_name = "test_db_{}.db".format(lat)

    conc_args = {
        "conc_ratio_min_1":[[1,0]],
        "conc_ratio_max_1":[[0,1]],
    }
    a = 4.05
    ceBulk = BulkCrystal( crystalstructure=lat, a=a, size=[3,3,3], basis_elements=[["Al","Mg"]], conc_args=conc_args, \
    db_name=db_name, max_cluster_size=4)
    ceBulk.reconfigure_settings()
    ceBulk._get_cluster_information()
    cf = CorrFunction(ceBulk)
    corrfuncs = cf.get_cf(ceBulk.atoms)
    eci = {name:1.0 for name in corrfuncs.keys()}
    calc = CE( ceBulk, eci )
    ceBulk.atoms.set_calculator(calc)
    return ceBulk
=======
def get_max_cluster_dia_name():
    """
    In former versions max_cluster_dist was called max_cluster_dia
    """
    kwargs = {"max_cluster_dia":5.0}
    argspec = getargspec(BulkCrystal.__init__).args
    if "max_cluster_dia" in argspec:
        return "max_cluster_dia"
    return "max_cluster_dist"

def flatten_cluster_names(cnames):
    flattened = []
    for sub in cnames:
        for sub2 in sub:
            flattened += sub2
    return flattened

def get_example_network_name(bc):
    return bc.cluster_names[0][2][0]

def get_example_ecis(bc=None):
    cf = CorrFunction(bc)
    cf = cf.get_cf(bc.atoms)
    eci = {key:0.001 for key in cf.keys()}
    return eci

def get_example_cf(bc=None):
    cf = CorrFunction(bc)
    cf = cf.get_cf(bc.atoms)
    return cf
>>>>>>> f8f1ef70
<|MERGE_RESOLUTION|>--- conflicted
+++ resolved
@@ -1,12 +1,8 @@
-<<<<<<< HEAD
-from ase.ce import BulkSpacegroup, BulkCrystal
 from cemc.wanglandau.ce_calculator import CE, get_ce_calc
-=======
 from ase.ce import BulkSpacegroup
 from ase.ce import BulkCrystal
 from inspect import getargspec
 from ase.ce import CorrFunction
->>>>>>> f8f1ef70
 
 def get_bulkspacegroup_binary():
 # https://materials.springer.com/isp/crystallographic/docs/sd_0453869
@@ -30,8 +26,6 @@
     max_cluster_size=4, db_name=db_name, size=[1,1,1], grouped_basis=[[0,1,2,3]] )
     return bs, db_name
 
-<<<<<<< HEAD
-
 
 def get_small_BC_with_ce_calc(lat="fcc"):
     db_name = "test_db_{}.db".format(lat)
@@ -51,7 +45,7 @@
     calc = CE( ceBulk, eci )
     ceBulk.atoms.set_calculator(calc)
     return ceBulk
-=======
+
 def get_max_cluster_dia_name():
     """
     In former versions max_cluster_dist was called max_cluster_dia
@@ -81,5 +75,4 @@
 def get_example_cf(bc=None):
     cf = CorrFunction(bc)
     cf = cf.get_cf(bc.atoms)
-    return cf
->>>>>>> f8f1ef70
+    return cf