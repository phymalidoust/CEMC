#include "ce_updater.hpp"
#include <iostream>
#include "numpy/ndarrayobject.h"
#include "additional_tools.hpp"
#include <iostream>
#include <sstream>
#include <algorithm>
#include <omp.h>
#include <cassert>
#include <stdexcept>
#include <iterator>

#define CE_DEBUG
using namespace std;

CEUpdater::CEUpdater(){};
CEUpdater::~CEUpdater()
{
  delete history;
  delete vibs; vibs=nullptr;
  if ( atoms != nullptr ) Py_DECREF(atoms);

  for ( unsigned int i=0;i<observers.size();i++ )
  {
    delete observers[i];
  }
}

void CEUpdater::init( PyObject *BC, PyObject *corrFunc, PyObject *pyeci, PyObject *perms )
{
  import_array();
  #ifdef CE_DEBUG
    cerr << "Getting symbols from BC object\n";
  #endif
  // Initialize the symbols
  atoms = PyObject_GetAttrString( BC, "atoms" );
  if ( atoms == NULL )
  {
    status = Status_t::INIT_FAILED;
    return;
  }

  unsigned int n_atoms = PyObject_Length( atoms );
  for ( unsigned int i=0;i<n_atoms;i++ )
  {
    PyObject *pyindx = PyInt_FromLong(i);
    PyObject *atom = PyObject_GetItem(atoms,pyindx);
    symbols.push_back( PyString_AsString( PyObject_GetAttrString(atom,"symbol")) );
    Py_DECREF(pyindx);
    Py_DECREF(atom);
  }
  trans_symm_group.resize(n_atoms);

  // Build read the translational sites
  PyObject* py_trans_symm_group = PyObject_GetAttrString( BC, "index_by_trans_symm" );
  build_trans_symm_group( py_trans_symm_group );
  Py_DECREF( py_trans_symm_group );

  #ifdef CE_DEBUG
    cerr << "Getting cluster names from atoms object\n";
  #endif

  // Read cluster names
  create_cname_with_dec( corrFunc );
  PyObject *clist = PyObject_GetAttrString( BC, "cluster_names" );
  PyObject *clst_indx = PyObject_GetAttrString( BC, "cluster_indx" );
  if ( clist == NULL )
  {
    status = Status_t::INIT_FAILED;
    return;
  }

  unsigned int num_trans_symm = PyList_Size( clist );
  /*if ( num_trans_symm != 1 )
  {
    throw invalid_argument( "The CE udpater only supports 1 site type at the moment..." );
  }*/
  // Loop over all symmetry equivalent sites
  for ( unsigned int s=0;s<num_trans_symm;s++ )
  {
    PyObject *clusters_name_list = PyList_GetItem( clist, s );
    PyObject *current_indx_outer = PyList_GetItem( clst_indx, s );
    int n_cluster_sizes = PyList_Size( clusters_name_list );
    map<string,Cluster> new_clusters;
    if ( n_cluster_sizes < 0 )
    {
      throw runtime_error( "Could not read clusters! Length list is smaller than zero!" );
    }

    // Loop over the different cluster sizes
    for ( int i=0;i<n_cluster_sizes;i++ )
    {
      PyObject* current_list_name = PyList_GetItem(clusters_name_list,i);
      PyObject *current_indx_list = PyList_GetItem( current_indx_outer, i );

      int n_clusters = PyList_Size( current_list_name );
      if ( n_clusters < 0 )
      {
        stringstream msg;
        msg << "Could not read clusters for cluster size " << i;
        msg << ". Length is smaller than zero!";
        throw runtime_error( msg.str() );
      }

      // Loop over each cluster at that given size
      for ( int j=0;j<n_clusters;j++ )
      {
        string cluster_name( PyString_AsString( PyList_GetItem(current_list_name,j) ) );
        if ( cname_with_dec.find(cluster_name) == cname_with_dec.end() )
        {
          // Skip this cluster
          continue;
        }
        if ( (cluster_name.substr(0,2) == "c0") || (cluster_name.substr(0,2) == "c1") )
        {
          continue;
        }

        PyObject *py_members = PyList_GetItem( current_indx_list, j );
        int n_sub_clusters = PyList_Size(py_members);
        if ( n_sub_clusters < 0 )
        {
          stringstream msg;
          msg << "Could not read cluster. Size: " << i << " subcluster: " << j << " name: " << cluster_name;
          msg << ". Length smaller than zero!";
          throw runtime_error( msg.str() );
        }

        vector< vector<int> > members;
        // Loop over the indivudal clusters
        for ( int k=0;k<n_sub_clusters;k++ )
        {
          PyObject *py_one_cluster = PyList_GetItem(py_members,k);
          int n_members = PyList_Size(py_one_cluster);
          vector<int> sub_clust;
          for ( unsigned int l=0;l<n_members;l++ )
          {
            sub_clust.push_back( PyInt_AsLong( PyList_GetItem(py_one_cluster,l)) );
          }
          members.push_back(sub_clust);
        }
        if ( cname_with_dec.find(cluster_name) == cname_with_dec.end() )
        {
          stringstream ss;
          ss << "Could not find the full cluster name for name " << cluster_name;
          ss << ". Full cluster names exists for: ";
          ss << cname_with_dec;
          throw invalid_argument( ss.str() );
        }
        string full_cname = cname_with_dec.at(cluster_name);
        new_clusters[cluster_name] = Cluster( cluster_name, members );

        if ( cluster_symm_group_count.find(cluster_name) == cluster_symm_group_count.end() )
        {
          cluster_symm_group_count[cluster_name] = members.size();
        }
        else
        {
          cluster_symm_group_count[cluster_name] += members.size();
        }
      }
    }
    clusters.push_back( new_clusters );
  }
  Py_DECREF( clst_indx );
  Py_DECREF( clist );

  #ifdef CE_DEBUG
    cerr << "Reading basis functions from BC object\n";
  #endif

  PyObject* bfs = PyObject_GetAttrString( BC, "basis_functions" );
  if ( bfs == NULL )
  {
    status = Status_t::INIT_FAILED;
    return;
  }

  // Reading basis functions from python object
  PyObject *key;
  PyObject *value;
  unsigned int n_bfs = PyList_Size(bfs);
  for ( unsigned int i=0;i<n_bfs;i++ )
  {
    Py_ssize_t pos = 0;
    map<string,double> new_entry;
    PyObject *bf_dict = PyList_GetItem( bfs, i );
    while( PyDict_Next(bf_dict, &pos, &key,&value) )
    {
      new_entry[PyString_AsString(key)] = PyFloat_AS_DOUBLE(value);
    }
    basis_functions.push_back(new_entry);
  }

  #ifdef CE_DEBUG
    cerr << "Reading translation matrix from BC\n";
  #endif
  PyObject* trans_mat_orig = PyObject_GetAttrString(BC,"trans_matrix");
  if ( trans_mat_orig == NULL )
  {
    status = Status_t::INIT_FAILED;
    return;
  }
  PyObject *trans_mat =  PyArray_FROM_OTF( trans_mat_orig, NPY_INT32, NPY_ARRAY_IN_ARRAY );
  unsigned int max_indx = get_max_indx_of_zero_site(); // Compute the max index that is ever going to be checked
  set<int> unique_indx;
  get_unique_indx_in_clusters(unique_indx);
  vector<int> unique_indx_vec;
  set2vector( unique_indx, unique_indx_vec );


  npy_intp *size = PyArray_DIMS( trans_mat );
  //trans_matrix.set_size( size[0],max_indx+1 );
  trans_matrix.set_size( size[0], unique_indx_vec.size(), max_indx );
  trans_matrix.set_lookup_values(unique_indx_vec);
  cout << "Dimension of translation matrix stored: " << size[0] << " " << max_indx << endl;
  if ( max_indx+1 > size[1] )
  {
    stringstream ss;
    ss << "Something is wrong with the translation matrix passed.\n";
    ss << "Shape of translation matrix (" << size[0] << "," << size[1] << ")\n";
    ss << "Maximum index encountered in the cluster lists: " << max_indx << endl;
    throw invalid_argument(ss.str());
  }
  for ( unsigned int i=0;i<size[0];i++ )
  for ( unsigned int j=0;j<unique_indx_vec.size();j++ )
  {
    int col = unique_indx_vec[j];
    trans_matrix(i,col) = *static_cast<int*>(PyArray_GETPTR2(trans_mat,i,col) );
  }

  /**
  trans_matrix.set_size( size[0], size[1] );
  for ( unsigned int i=0;i<size[0];i++ )
  for ( unsigned int j=0;j<size[1];j++ )
  {
    trans_matrix(i,j) = *static_cast<int*>(PyArray_GETPTR2(trans_mat,i,j) );
  }*/

  // Read the ECIs
  Py_ssize_t pos = 0;
  map<string,double> temp_ecis;
  while(  PyDict_Next(pyeci, &pos, &key,&value) )
  {
    temp_ecis[PyString_AsString(key)] = PyFloat_AS_DOUBLE(value);
  }
  ecis.init(temp_ecis);
  #ifdef CE_DEBUG
    cerr << "Parsing correlation function\n";
  #endif

  vector<string> flattened_cnames;
  flattened_cluster_names(flattened_cnames);
  //history = new CFHistoryTracker(flattened_cnames);
  history = new CFHistoryTracker(ecis.get_names());
  history->insert( corrFunc, nullptr );
  //create_ctype_lookup();
  //create_permutations( perms );

  // Store the singlets names
  for ( unsigned int i=0;i<flattened_cnames.size();i++ )
  {
    if ( flattened_cnames[i].substr(0,2) == "c1" )
    {
      singlets.push_back( flattened_cnames[i] );
    }
  }

  status = Status_t::READY;
  clear_history();
  #ifdef CE_DEBUG
    cout << "CEUpdater initialized sucessfully!\n";
  #endif

  // Verify that the ECIs given corresponds to a correlation function
  if ( !all_eci_corresponds_to_cf() )
  {
    throw invalid_argument( "All ECIs does not correspond to a correlation function!" );
  }
}

void CEUpdater::create_ctype_lookup()
{
  for ( unsigned int n=2;n<cluster_names.size();n++ )
  {
    for ( unsigned int ctype=0;ctype<cluster_names[0][n].size();ctype++ )
    {
      ctype_lookup[cluster_names[0][n][ctype]] = ctype;
    }
  }
}

void CEUpdater::create_permutations( PyObject *perms)
{
  Py_ssize_t pos = 0;
  PyObject *key;
  PyObject *value;
  while ( PyDict_Next(perms, &pos, &key, &value) )
  {
    vector< vector<int> > new_vec;
    int size = PyList_Size(value);
    for ( int i=0;i<size;i++ )
    {
      vector<int> one_perm;
      PyObject *cur = PyList_GetItem(value,i);
      int n_entries = PyTuple_Size(cur);
      for ( int j=0;j<n_entries;j++ )
      {
        one_perm.push_back( PyInt_AsLong(PyTuple_GetItem(cur,j) ) );
      }
      new_vec.push_back(one_perm);
    }
    permutations[PyInt_AsLong(key)] = new_vec;
  }
}

double CEUpdater::get_energy()
{
  double energy = 0.0;
  cf& corr_func = history->get_current();
  energy = ecis.dot( corr_func );
  /*
  for ( auto iter=ecis.begin(); iter != ecis.end(); ++iter )
  {
    energy += corr_func[iter->first]*iter->second;
  }*/
  return energy*symbols.size();
}

double CEUpdater::spin_product_one_atom( unsigned int ref_indx, const vector< vector<int> > &indx_list, const vector<int> &dec, const vector<string> &symbs )
{
  unsigned int num_indx = indx_list.size();
  double sp = 0.0;
  for ( unsigned int i=0;i<num_indx;i++ )
  {
    double sp_temp = 1.0;
    unsigned int n_memb = indx_list[i].size();
    for ( unsigned int j=0;j<n_memb;j++ )
    {
      const int& trans_indx = trans_matrix( ref_indx,indx_list[i][j] );
      sp_temp *= basis_functions[dec[j+1]][symbs[trans_indx]];
    }
    sp += sp_temp;
  }
  return sp;
}

void CEUpdater::update_cf( PyObject *single_change )
{
  SymbolChange symb_change;
  py_tuple_to_symbol_change( single_change, symb_change );
  update_cf( symb_change );
}

SymbolChange& CEUpdater::py_tuple_to_symbol_change( PyObject *single_change, SymbolChange &symb_change )
{
  symb_change.indx = PyInt_AsLong( PyTuple_GetItem(single_change,0) );
  symb_change.old_symb = PyString_AsString( PyTuple_GetItem(single_change,1) );
  symb_change.new_symb = PyString_AsString( PyTuple_GetItem(single_change,2) );
  return symb_change;
}

void CEUpdater::update_cf( SymbolChange &symb_change )
{
  if ( symb_change.old_symb == symb_change.new_symb )
  {
    return;
  }

  SymbolChange *symb_change_track;
  cf &current_cf = history->get_current();
  cf *next_cf_ptr=nullptr;
  history->get_next( &next_cf_ptr, &symb_change_track );
  cf &next_cf = *next_cf_ptr;
  symb_change_track->indx = symb_change.indx;
  symb_change_track->old_symb = symb_change.old_symb;
  symb_change_track->new_symb = symb_change.new_symb;
  symb_change_track->track_indx = symb_change.track_indx;



  symbols[symb_change.indx] = symb_change.new_symb;
  if ( atoms != nullptr )
  {
    PyObject *symb_str = PyString_FromString(symb_change.new_symb.c_str());
    PyObject *pyindx = PyInt_FromLong(symb_change.indx);
    PyObject* atom = PyObject_GetItem(atoms, pyindx);
    PyObject_SetAttrString( atom, "symbol", symb_str );
    Py_DECREF(symb_str);
    Py_DECREF(pyindx);
    Py_DECREF(atom);
  }

  // Loop over all ECIs
  //for ( auto iter=ecis.begin(); iter != ecis.end(); ++iter )
  //#pragma omp parallel for
  for ( unsigned int i=0;i<ecis.size();i++ )
  {
    //const string &name = iter->first;
    const string& name = ecis.name(i);
    if ( name.find("c0") == 0 )
    {
      //next_cf[name] = current_cf[name];
      next_cf[i] = current_cf[i];
      continue;
    }

    vector<int> bfs;
    get_basis_functions( name, bfs );
    if ( name.find("c1") == 0 )
    {
      int dec = bfs[0];
      //next_cf[name] = current_cf[name] + (basis_functions[dec][symb_change.new_symb] - basis_functions[dec][symb_change.old_symb])/symbols.size();
      next_cf[i] = current_cf[i] + (basis_functions[dec][symb_change.new_symb] - basis_functions[dec][symb_change.old_symb])/symbols.size();
      continue;
    }

    // Extract the prefix
    int pos = name.rfind("_");
    string prefix = name.substr(0,pos);

    double delta_sp = 0.0;
    int symm = trans_symm_group[symb_change.indx];
    if ( clusters[symm].find(prefix) == clusters[symm].end() )
    {
      next_cf[i] = current_cf[i];
      continue;
    }
    const vector< vector<int> > &cluster_indices = clusters[symm].at(prefix).get();
    unsigned int size = clusters[symm].at(prefix).size;
    double normalization = cluster_indices.size();
    assert( cluster_indices[0].size() == size );
    assert( bfs.size() == size );

    int permutation_counter = 0;
    do
    {
      double sp_ref = spin_product_one_atom( symb_change.indx, cluster_indices, bfs, symbols );
      double sp_new = spin_product_one_atom( symb_change.indx, cluster_indices, bfs, symbols );
      int bf_ref = bfs[0];
      delta_sp += basis_functions[bf_ref][symb_change.new_symb]*sp_new - basis_functions[bf_ref][symb_change.old_symb]*sp_ref;
      permutation_counter += 1;
    } while ( next_permutation( bfs.begin(),bfs.end() ) );
    delta_sp *= (static_cast<double>(size)/permutation_counter);
    //delta_sp /= (normalization*symbols.size()); // This was the old normalization
    delta_sp /= (cluster_symm_group_count.at(prefix)*trans_symm_group_count[symm]);
    //cout << name << " " << cluster_indices << endl;
    next_cf[i] = current_cf[i] + delta_sp;
  }
}

void CEUpdater::undo_changes()
{
  if ( tracker != nullptr )
  {
    undo_changes_tracker();
    return;
  }

  unsigned int buf_size = history->history_size();
  SymbolChange *last_changes;
  for ( unsigned int i=0;i<buf_size-1;i++ )
  {
    history->pop( &last_changes );
    //cout <<"Undo changing " << last_changes->indx << " from " << symbols[last_changes->indx] << " to " << last_changes->old_symb << endl;
    symbols[last_changes->indx] = last_changes->old_symb;

    if ( atoms != nullptr )
    {
      PyObject *old_symb_str = PyString_FromString(last_changes->old_symb.c_str());
      PyObject *pyindx = PyInt_FromLong(last_changes->indx);
      PyObject *pysymb = PyObject_GetItem(atoms, pyindx);
      PyObject_SetAttrString( pysymb, "symbol", old_symb_str );

      // Remove temporary objects
      Py_DECREF(old_symb_str);
      Py_DECREF(pyindx);
      Py_DECREF(pysymb);
    }
  }
}

void CEUpdater::undo_changes_tracker()
{
  //cout << "Undoing changes, keep track\n";
  SymbolChange *last_change;
  SymbolChange *first_change;
  tracker_t& trk = *tracker;
  while( history->history_size() > 1 )
  {
    history->pop(&last_change);
    history->pop(&first_change);
    symbols[last_change->indx] = last_change->old_symb;
    symbols[first_change->indx] = first_change->old_symb;
    trk[first_change->old_symb][first_change->track_indx] = first_change->indx;
    trk[last_change->old_symb][last_change->track_indx] = last_change->indx;
  }
  symbols[first_change->indx] = first_change->old_symb;
  symbols[last_change->indx] = last_change->old_symb;
  //cerr << "History cleaned!\n";
  //cerr << history->history_size() << endl;
}

double CEUpdater::calculate( PyObject *system_changes )
{

  int size = PyList_Size(system_changes);
  if ( size == 1 )
  {
    for ( int i=0;i<size;i++ )
    {
      update_cf( PyList_GetItem(system_changes,i) );
    }
    return get_energy();
  }
  else if ( size == 2 )
  {
    array<SymbolChange,2> changes;
    py_tuple_to_symbol_change( PyList_GetItem(system_changes,0), changes[0] );
    py_tuple_to_symbol_change( PyList_GetItem(system_changes,1), changes[1] );
    return calculate(changes);
  }
  else if ( size%2 == 0 )
  {
    // The size is larger than 2 and an even number.
    // Assume that this is a sequence of swap moves
    vector<swap_move> sequence;
    for ( unsigned int i=0;i<size/2;i++ )
    {
      swap_move changes;
      py_tuple_to_symbol_change( PyList_GetItem(system_changes,2*i), changes[0] );
      py_tuple_to_symbol_change( PyList_GetItem(system_changes,2*i+1), changes[1] );
      sequence.push_back(changes);
    }
    return calculate(sequence);
  }
  else
  {
    throw runtime_error( "Swaps of more than 2 atoms is not supported!" );
  }
}

double CEUpdater::calculate( swap_move &system_changes )
{
  if ( symbols[system_changes[0].indx] == symbols[system_changes[1].indx] )
  {
    cout << system_changes[0] << endl;
    cout << system_changes[1] << endl;
    throw runtime_error( "This version of the calculate function assumes that the provided update is swapping two atoms\n");
  }
  
  if ( symbols[system_changes[0].indx] != system_changes[0].old_symb )
  {
    throw runtime_error( "The atom position tracker does not match the current state\n" );
  }
  else if ( symbols[system_changes[1].indx] != system_changes[1].old_symb )
  {
    throw runtime_error( "The atom position tracker does not match the current state\n" );
  }

  // Update correlation function
  update_cf( system_changes[0] );
  update_cf( system_changes[1] );
  if ( tracker != nullptr )
  {
    tracker_t& trk = *tracker;
    trk[system_changes[0].old_symb][system_changes[0].track_indx] = system_changes[1].indx;
    trk[system_changes[1].old_symb][system_changes[1].track_indx] = system_changes[0].indx;
  }

  return get_energy();
}

void CEUpdater::clear_history()
{
  history->clear();
}

void CEUpdater::flattened_cluster_names( vector<string> &flattened )
{
  /*
  for ( auto iter=ecis.begin(); iter != ecis.end(); ++iter )
  {
    flattened.push_back( iter->first );
  }*/
  flattened = ecis.get_names();

  // Sort the cluster names for consistency
  sort( flattened.begin(), flattened.end() );
}

PyObject* CEUpdater::get_cf()
{
  PyObject* cf_dict = PyDict_New();
  cf& corrfunc = history->get_current();

  //for ( auto iter=corrfunc.begin(); iter != corrfunc.end(); ++iter )
  for ( unsigned int i=0;i<corrfunc.size();i++ )
  {
    PyObject *pyvalue =  PyFloat_FromDouble(corrfunc[i]);
    PyDict_SetItemString( cf_dict, corrfunc.name(i).c_str(), pyvalue );
    Py_DECREF(pyvalue);
  }
  return cf_dict;
}

CEUpdater* CEUpdater::copy() const
{
  CEUpdater* obj = new CEUpdater();
  obj->symbols = symbols;
  obj->cluster_names = cluster_names;
  obj->cluster_indx = cluster_indx;
  obj->clusters = clusters;
  obj->trans_symm_group = trans_symm_group;
  obj->trans_symm_group_count = trans_symm_group_count;
  obj->cluster_symm_group_count = cluster_symm_group_count;
  obj->basis_functions = basis_functions;
  obj->status = status;
  obj->trans_matrix = trans_matrix;
  obj->ctype_lookup = ctype_lookup;
  obj->ecis = ecis;
  obj->cname_with_dec = cname_with_dec;
  obj->history = new CFHistoryTracker(*history);
  obj->permutations = permutations;
  obj->atoms = nullptr; // Left as nullptr by intention
  obj->tracker = tracker;
  return obj;
}

void CEUpdater::set_symbols( const vector<string> &new_symbs )
{
  if ( new_symbs.size() != symbols.size() )
  {
    throw runtime_error( "The number of atoms in the updater cannot be changed via the set_symbols function\n");
  }
  symbols = new_symbs;
}

void CEUpdater::set_ecis( PyObject *new_ecis )
{
  PyObject *key;
  PyObject *value;
  Py_ssize_t pos = 0;
  while( PyDict_Next(new_ecis, &pos, &key,&value) )
  {
    ecis[PyString_AsString(key)] = PyFloat_AS_DOUBLE(value);
  }

  if ( !all_eci_corresponds_to_cf() )
  {
    throw invalid_argument( "All ECIs has to correspond to a correlation function!" );
  }
}

int CEUpdater::get_decoration_number( const string &cname ) const
{
  if ( basis_functions.size() == 1 )
  {
    return 0;
  }

  // Find position of the last under score
  size_t found = cname.find_last_of("_");
  return atoi( cname.substr(found+1).c_str() )-1;
}

bool CEUpdater::all_decoration_nums_equal( const vector<int> &dec_nums ) const
{
  for ( unsigned int i=1;i<dec_nums.size();i++ )
  {
    if ( dec_nums[i] != dec_nums[0] )
    {
      return false;
    }
  }
  return true;
}

void CEUpdater::get_singlets( PyObject *npy_obj ) const
{
  PyObject *npy_array = PyArray_FROM_OTF( npy_obj, NPY_DOUBLE, NPY_OUT_ARRAY );
  if ( PyArray_SIZE(npy_array) < singlets.size() )
  {
    string msg("The passed Numpy array is too small to hold all the singlets terms!\n");
    stringstream ss;
    ss << "Minimum size: " << singlets.size() << ". Given size: " << PyArray_SIZE(npy_array);
    msg += ss.str();
    Py_DECREF( npy_array );
    throw runtime_error( msg );
  }
  cf& cfs = history->get_current();
  for ( unsigned int i=0;i<singlets.size();i++ )
  {
    double *ptr = static_cast<double*>( PyArray_GETPTR1(npy_array,i) );
    *ptr = cfs[singlets[i]];
  }
  Py_DECREF( npy_array );
}

void CEUpdater::add_linear_vib_correction( const map<string,double> &eci_per_kbT )
{
  delete vibs;
  vibs = new LinearVibCorrection(eci_per_kbT);
}

double CEUpdater::vib_energy( double T ) const
{
  if ( vibs != nullptr )
  {
    cf& corrfunc = history->get_current();
    return vibs->energy( corrfunc, T );
  }
  return 0.0;
}

void CEUpdater::get_basis_functions( const string &cname, vector<int> &bfs ) const
{
  int pos = cname.rfind("_");
  string bfs_str = cname.substr(pos+1);
  bfs.clear();
  for ( unsigned int i=0;i<bfs_str.size();i++ )
  {
    bfs.push_back( bfs_str[i]-'0' );
  }
}

void CEUpdater::create_cname_with_dec( PyObject *cf )
{
  Py_ssize_t pos = 0;
  PyObject *key;
  PyObject *value;
  while(  PyDict_Next(cf, &pos, &key,&value) )
  {
    string new_key = PyString_AsString(key);
    if ( new_key.substr(0,2) == "c1" )
    {
      cname_with_dec[new_key] = new_key;
    }
    else
    {
      int pos = new_key.rfind("_");
      string prefix = new_key.substr(0,pos);
      cname_with_dec[prefix] = new_key;
    }
  }
}

void CEUpdater::build_trans_symm_group( PyObject *py_trans_symm_group )
{
  // Fill the symmetry group array with -1 indicating an invalid value
  for ( unsigned int i=0;i<trans_symm_group.size();i++ )
  {
    trans_symm_group[i] = -1;
  }

  int list_size = PyList_Size( py_trans_symm_group );
  for ( int i=0;i<list_size;i++ )
  {
    PyObject *sublist = PyList_GetItem( py_trans_symm_group, i );
    int n_sites = PyList_Size( sublist );
    for ( unsigned int j=0;j<n_sites;j++ )
    {
      int indx = PyInt_AsLong( PyList_GetItem( sublist, j ) );
      if ( trans_symm_group[indx] != -1 )
      {
        throw runtime_error( "One site appears to be present in more than one translation symmetry group!" );
      }
      trans_symm_group[indx] = i;
    }
  }

  // Check that all sites belongs to one translational symmetry group
  for ( unsigned int i=0;i<trans_symm_group.size();i++ )
  {
    if ( trans_symm_group[i] == -1 )
    {
      stringstream msg;
      msg << "Site " << i << " has not been assigned to any translational symmetry group!";
      throw runtime_error( msg.str() );
    }
  }

  // Count the number of atoms in each symmetry group
  trans_symm_group_count.resize(list_size);
  for ( unsigned int i=0;i<trans_symm_group.size();i++ )
  {
    trans_symm_group_count[trans_symm_group[i]] += 1;
  }
}

bool CEUpdater::all_eci_corresponds_to_cf()
{
    cf& corrfunc = history->get_current();
    return ecis.names_are_equal(corrfunc);
}

unsigned int CEUpdater::get_max_indx_of_zero_site() const
{
  unsigned int max_indx = 0;
  // Loop over cluster sizes
  for ( auto iter=clusters.begin(); iter != clusters.end(); ++iter )
  {
    for ( auto subiter=iter->begin(); subiter != iter->end(); ++subiter )
    {
      const vector <vector<int> >& mems = subiter->second.get();
      // Loop over clusters
      for ( unsigned int i=0;i<mems.size();i++ )
      {
        // Loop over members in subcluster
        for ( unsigned int j=0;j<mems[i].size();j++ )
        {
          if ( mems[i][j] > max_indx )
          {
            max_indx = mems[i][j];
          }
        }
      }
    }
  }
  return max_indx;
}

<<<<<<< HEAD
void CEUpdater::get_unique_indx_in_clusters( set<int> &unique_indx )
{
  for ( auto iter=clusters.begin(); iter != clusters.end(); ++iter )
  {
    for ( auto subiter=iter->begin(); subiter != iter->end(); ++subiter )
    {
      const vector <vector<int> >& mems = subiter->second.get();
      // Loop over clusters
      for ( unsigned int i=0;i<mems.size();i++ )
      {
        // Loop over members in subcluster
        for ( unsigned int j=0;j<mems[i].size();j++ )
        {
          unique_indx.insert(mems[i][j]);
        }
      }
    }
  }
=======
double CEUpdater::calculate( vector<swap_move> &sequence )
{
  if ( sequence.size() >= history->max_history/2 )
  {
    throw invalid_argument("The length of sequence of swap move exceeds the buffer size for the history tracker");
  }

  for ( unsigned int i=0;i<sequence.size();i++ )
  {
    calculate(sequence[i]);
  }
  return get_energy();
>>>>>>> 5c85a205
}<|MERGE_RESOLUTION|>--- conflicted
+++ resolved
@@ -820,7 +820,7 @@
   return max_indx;
 }
 
-<<<<<<< HEAD
+
 void CEUpdater::get_unique_indx_in_clusters( set<int> &unique_indx )
 {
   for ( auto iter=clusters.begin(); iter != clusters.end(); ++iter )
@@ -839,7 +839,7 @@
       }
     }
   }
-=======
+
 double CEUpdater::calculate( vector<swap_move> &sequence )
 {
   if ( sequence.size() >= history->max_history/2 )
@@ -852,5 +852,4 @@
     calculate(sequence[i]);
   }
   return get_energy();
->>>>>>> 5c85a205
 }