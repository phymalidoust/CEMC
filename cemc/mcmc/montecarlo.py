# -*- coding: utf-8 -*-
"""Monte Carlo method for ase."""
from __future__ import division

import numpy as np
import ase.units as units
from cemc.wanglandau import ce_calculator
import time
import logging
from mpi4py import MPI
from scipy import stats
import logging
from matplotlib import pyplot as plt
from ase.units import kJ,mol
#from ase.io.trajectory import Trajectory

class Montecarlo(object):
    """ Class for performing MonteCarlo sampling for atoms

    """

    def __init__(self, atoms, temp, indeces=None, mpicomm=None, logfile="", plot_debug=False ):
        """ Initiliaze Monte Carlo simulations object

        Arguments:
        atoms : ASE atoms object
        temp  : Temperature of Monte Carlo simulation in Kelvin
        indeces: List of atoms involved Monte Carlo swaps. default is all atoms.
        mpicomm: MPI communicator object
        logfile: Filename for logging
        plot_debug: Boolean if true plots will be generated to visualize
                    evolution of the system. Useful for debugging.
        """
        self.name = "MonteCarlo"
        self.atoms = atoms
        self.T = temp
        if indeces == None:
            self.indeces = range(len(self.atoms))
        else:
            self.indeces = indeces

        self.observers = [] # List of observers that will be called every n-th step
                            # similar to the ones used in the optimization routines

        self.current_step = 0
        self.status_every_sec = 60
        self.atoms_indx = {}
        self.symbols = []
        self.build_atoms_list()
        self.current_energy = 1E100
        self.mean_energy = 0.0
        self.energy_squared = 0.0
        self.mpicomm = mpicomm
        self.rank = 0

        if ( self.mpicomm is not None ):
            self.rank = self.mpicomm.Get_rank()
        self.logger = logging.getLogger( "MonteCarlo" )
        self.logger.setLevel( logging.DEBUG )
        if ( logfile == "" ):
            ch = logging.StreamHandler()
            ch.setLevel( logging.INFO )
            self.flush_log = ch.flush
        else:
            ch = logging.FileHandler( logfile )
            ch.setLevel( logging.INFO )
            self.flush_log = ch.emit
        if ( not self.logger.handlers ):
            self.logger.addHandler(ch)

        # Some member variables used to update the atom tracker, only relevant for canonical MC
        self.rand_a = 0
        self.rand_b = 0
        self.selected_a = 0
        self.selected_b = 0
        self.corrtime_energies = [] # Array of energies used to estimate the correlation time
        self.correlation_info = None
        self.plot_debug = plot_debug
        self.pyplot_block = True # Set to false if pyplot should not block when plt.show() is called
        self._linear_vib_correction = None

    @property
    def linear_vib_correction(self):
        return self._linear_vib_correction

    @linear_vib_correction.setter
    def linear_vib_correction( self , linvib ):
        self._linear_vib_correction = linvib
        self.atoms._calc.linear_vib_correction = linvib

    def log( self, msg, mode="info" ):
        """
        Logs the message as info
        """
        allowed_modes = ["info","warning"]
        if ( mode not in allowed_modes ):
            raise ValueError( "Mode has to be one of {}".format(allowed_modes) )

        if ( self.rank != 0 ):
            return
        if ( mode == "info" ):
            self.logger.info(msg)
        elif ( mode == "warning" ):
            self.logger.warning(msg)

    def reset(self):
        """
        Reset all member variables to their original values
        """
        for interval,obs in self.observers:
            obs.reset()

        self.current_step = 0
        self.mean_energy = 0.0
        self.energy_squared = 0.0
        #self.correlation_info = None
        self.corrtime_energies = []

    def include_vib( self ):
        self.atoms._calc.include_linvib_in_ecis( self.T )

    def build_atoms_list( self ):
        """
        Creates a dictionary of the indices of each atom which is used to
        make sure that two equal atoms cannot be swapped
        """
        for atom in self.atoms:
            if ( not atom.symbol in self.atoms_indx.keys() ):
                self.atoms_indx[atom.symbol] = [atom.index]
            else:
                self.atoms_indx[atom.symbol].append(atom.index)
        self.symbols = self.atoms_indx.keys()

    def update_tracker( self, system_changes ):
        """
        Update the atom tracker
        """
        symb_a = system_changes[0][1]
        symb_b = system_changes[1][1]
        self.atoms_indx[symb_a][self.selected_a] = self.rand_b
        self.atoms_indx[symb_b][self.selected_b] = self.rand_a


    def attach( self, obs, interval=1 ):
        """
        Attach observers that is called on each MC step
        and receives information of which atoms get swapped
        """
        if ( callable(obs) ):
            self.observers.append( (interval,obs) )
        else:
            raise ValueError( "The observer has to be a callable class!" )

    def set_seeds(self):
        """
        This function guaranties different seeds on different processors
        """
        if ( self.mpicomm is None ):
            return

        rank = self.mpicomm.Get_rank()
        size = self.mpicomm.Get_size()
        maxint = np.iinfo(np.int32).max
        if ( rank == 0 ):
            seed = []
            for i in range(size):
                new_seed = np.random.randint(0,high=maxint)
                while( new_seed in seed ):
                    new_seed = np.random.randint(0,high=maxint)
                seed.append( new_seed )
        else:
            seed = None

        # Scatter the seeds to the other processes
        seed = self.mpicomm.scatter(seed, root=0)

        # Update the seed
        np.random.seed(seed)

    def get_var_average_energy( self ):
        """
        Returns the variance of the average energy, taking into account
        the auto correlation time
        """
        U = self.mean_energy/self.current_step
        E_sq = self.energy_squared/self.current_step
        var = (E_sq - U**2)
        if ( var < 0.0 ):
            self.log( "Variance of energy is smaller than zero. (Probably due to numerical precission)", mode="warning" )
            self.log( "Variance of energy : {}".format(var) )
            var = np.abs(var)
        if ( self.correlation_info is None or not self.correlation_info["correlation_time_found"] ):
            return var/self.current_step
        return 2.0*var*self.correlation_info["correlation_time"]/self.current_step

    def current_energy_without_vib(self):
        """
        Returns the current energy without the contribution from vibrations
        """
        return self.current_energy - self.atoms._calc.vib_energy(self.T)*len(self.atoms)

    def estimate_correlation_time( self, window_length=1000, restart=False ):
        """
        Estimates the correlation time
        """
        self.log( "*********** Estimating correlation time ***************" )
        if ( restart ):
            self.corrtime_energies = []
        for i in range( window_length ):
            self._mc_step()
            self.corrtime_energies.append( self.current_energy_without_vib() )

        mean = np.mean( self.corrtime_energies )
        energy_dev = np.array( self.corrtime_energies ) - mean
        var = np.var( energy_dev )
        auto_corr = np.correlate( energy_dev, energy_dev, mode="full" )
        auto_corr = auto_corr[int(len(auto_corr)/2):]

        # Find the point where the ratio between var and auto_corr is 1/2
        self.correlation_info = {
            "correlation_time_found":False,
            "correlation_time":0.0,
            "msg":""
        }

        if ( var == 0.0 ):
            self.correlation_info["msg"] = "Zero variance leads to infinite correlation time"
            self.log( self.correlation_info["msg"] )
            self.correlation_info["correlation_time_found"] = True
            return self.correlation_info

        auto_corr /= (window_length*var)
        if ( np.min(auto_corr) > 0.5 ):
            self.correlation_info["msg"] = "Window is too short. Add more samples"
            self.log( self.correlation_info["msg"] )
            return self.correlation_info

        # See:
        # Van de Walle, A. & Asta, M.
        # Self-driven lattice-model Monte Carlo simulations of alloy thermodynamic properties and
        # phase diagrams Modelling and Simulation
        # in Materials Science and Engineering, IOP Publishing, 2002, 10, 521
        # for details on  the notation
        indx = 0
        for i in range(len(auto_corr)):
            if ( auto_corr[i] < 0.5 ):
                indx = i
                break
        rho = 2.0**(-1.0/indx)
        tau = -1.0/np.log(rho)
        self.correlation_info["correlation_time"] = tau
        self.correlation_info["correlation_time_found"] = True
        self.log( "Estimated correlation time: {}".format(tau) )

        if ( self.plot_debug ):
            gr_spec= {"hspace":0.0}
            fig, ax = plt.subplots(nrows=2,gridspec_kw=gr_spec,sharex=True)
            x = np.arange(len(self.corrtime_energies) )
            ax[0].plot( x, np.array( self.corrtime_energies )*mol/kJ )
            ax[0].set_ylabel( "Energy (kJ/mol)" )
            ax[1].plot( x, auto_corr, lw=3 )
            ax[1].plot( x, np.exp(-x/tau) )
            ax[1].set_xlabel( "Number of MC steps" )
            ax[1].set_ylabel( "ACF" )
            plt.show( block=self.pyplot_block )
        return self.correlation_info

    def composition_reached_equillibrium(self, prev_composition, var_prev, confidence_level=0.05):
        """
        Returns True if the composition reached equillibrium.
        Default the simulation runs at fixed composition so
        this function just returns True
        """
        return True, prev_composition, var_prev

    def equillibriate( self, window_length=1000, confidence_level=0.05, maxiter=1000 ):
        """
        Runs the MC until equillibrium is reached
        """
        nproc = 1
        if ( self.mpicomm is not None ):
            nproc = self.mpicomm.Get_size()
        E_prev = None
        var_E_prev = None
        min_percentile = stats.norm.ppf(confidence_level)
        max_percentile = stats.norm.ppf(1.0-confidence_level)
        number_of_iterations = 1
        self.log( "Equillibriating system" )
        self.log( "Confidence level: {}".format(confidence_level))
        self.log( "Percentiles: {}, {}".format(min_percentile,max_percentile) )
        self.log( "{:10} {:10} {:10} {:10}".format("Energy", "std.dev", "delta E", "quantile") )
        all_energies = []
        means = []
        composition = []
        var_comp = []
        for i in range(maxiter):
            number_of_iterations += 1
            self.reset()
            for i in range(window_length):
                self._mc_step()
                self.mean_energy += self.current_energy_without_vib()
                self.energy_squared += self.current_energy_without_vib()**2
                if ( self.plot_debug ):
                    all_energies.append( self.current_energy_without_vib()/len(self.atoms) )
            E_new = self.mean_energy/window_length
            means.append( E_new )
            var_E_new = (self.energy_squared/window_length - E_new**2)/window_length
            var_E_new /= nproc
            comp_conv, composition, var_comp = self.composition_reached_equillibrium( composition, var_comp, confidence_level=confidence_level )
            if ( E_prev is None ):
                E_prev = E_new
                var_E_prev = var_E_new
                continue

            var_diff = var_E_new+var_E_prev
            diff = E_new-E_prev
            if ( var_diff < 1E-6 ):
                self.log ( "Zero variance. System does not move." )
                z_diff = 0.0
            else:
                z_diff = diff/np.sqrt(var_diff)
            self.log( "{:10.2f} {:10.6f} {:10.6f} {:10.2f}".format(E_new,var_E_new,diff, z_diff) )
            #self.logger.handlers[0].flush()
            #self.flush_log()
            #print ("{:10.2f} {:10.6f} {:10.6f} {:10.2f}".format(E_new,var_E_new,diff, z_diff))
            if( (z_diff < max_percentile) and (z_diff > min_percentile) and comp_conv ):
                self.log( "System reached equillibrium in {} mc steps".format(number_of_iterations*window_length))
                self.mean_energy = 0.0
                self.energy_squared = 0.0
                self.current_step = 0

                if ( len(composition) > 0 ):
                    self.log( "Singlet values at equillibrium: {}".format(composition) )

                if ( self.plot_debug ):
                    fig = plt.figure()
                    ax = fig.add_subplot(1,1,1)
                    ax.plot( np.array( all_energies )*mol/kJ )
                    start=0
                    for i in range(len(means)):
                        ax.plot( [start,start+window_length], [means[i],means[i]], color="#fc8d62" )
                        ax.plot( start,means[i], "o", color="#fc8d62" )
                        ax.axvline( x=start+window_length, color="#a6d854", ls="--")
                        start += window_length
                    ax.set_xlabel( "Number of MC steps" )
                    ax.set_ylabel( "Energy (kJ/mol)" )
                    plt.show( block=self.pyplot_block )
                return

            E_prev = E_new
            var_E_prev = var_E_new

        raise RuntimeError( "Did not manage to reach equillibrium!" )

    def has_converged_prec_mode( self, prec=0.01, confidence_level=0.05 ):
        """
        Returns True if the simulation has converged in the precission mode
        """
        percentile = stats.norm.ppf(1.0-confidence_level)
        var_E = self.get_var_average_energy()
        if ( self.mpicomm is not None ):
            var_E /= self.mpicomm.Get_size()
        converged = ( var_E < (prec/percentile)**2 )
        return converged

    def on_converged_log( self ):
        """
        Returns message that is printed to the logger after the run
        """
        U = self.mean_energy/self.current_step
        var_E = self.get_var_average_energy()
<<<<<<< HEAD
        self.logger.info( "Total number of MC steps: {}".format(self.current_step) )
        self.logger.info( "Mean energy: {} +- {}%".format(U,np.sqrt(var_E)/np.abs(U) ) )
=======
        self.log( "Total number of MC steps: {}".format(self.current_step) )
        self.log( "Final mean energy: {} +- {}%".format(U,np.sqrt(var_E)/np.abs(U) ) )

    def distribute_correlation_time( self ):
        """
        Distrubutes the correlation time to all the processes
        """
        if ( self.mpicomm is None ):
            return

        # Check if any processor has found an equillibriation time
        corr_time_found = self.mpicomm.gather( self.correlation_info["correlation_time_found"], root=0 )
        all_corr_times = self.mpicomm.gather( self.correlation_info["correlation_time"], root=0 )
        self.log( "Correlation time on all processors: {}".format(all_corr_times) )
        corr_time = self.correlation_info["correlation_time"]
        found = False
        if ( self.rank == 0 ):
            found = np.any(corr_time_found)
            corr_time = np.median(all_corr_times)
            self.log( "Using correlation time: {} on all processors".format(corr_time) )
        corr_time = self.mpicomm.bcast( corr_time, root=0 )
        corrtime_found = self.mpicomm.bcast( found, root=0 )
        self.correlation_info["correlation_time_found"] = found
        self.correlation_info["correlation_time"] = corr_time


>>>>>>> 2975b263


    def runMC(self, mode="fixed", steps=10, verbose = False, equil=True, equil_params=None, prec=0.01, prec_confidence=0.05  ):
        """ Run Monte Carlo simulation

        Arguments:
        steps : Number of steps in the MC simulation

        """
        allowed_modes = ["fixed","prec"]
        if ( not mode in allowed_modes ):
            raise ValueError( "Mode has to be one of {}".format(allowed_modes) )

        # Include vibrations in the ECIS, does nothing if no vibration ECIs are set
        self.include_vib()

        # Atoms object should have attached calculator
        # Add check that this is show
        self.current_energy = 1E8
        self._mc_step()
        #self.current_energy = self.atoms.get_potential_energy() # Get starting energy

        self.set_seeds()
        totalenergies = []
        totalenergies.append(self.current_energy)
        start = time.time()
        prev = 0
        self.mean_energy = 0.0
        self.energy_squared = 0.0
        self.current_step = 0

        if ( equil ):
            # Extract parameters
            maxiter = 1000
            confidence_level = 0.05
            window_length = 1000
            if ( equil_params is not None ):
                for key,value in equil_params.iteritems():
                    if ( key == "maxiter" ):
                        maxiter = value
                    elif ( key == "confidence_level" ):
                        confidence_level = value
                    elif ( key == "window_length" ):
                        window_length = value
            self.equillibriate( window_length=window_length, confidence_level=confidence_level, maxiter=maxiter )
        if ( mode == "prec" ):
            # Estimate correlation length
            res = self.estimate_correlation_time()
            while ( not res["correlation_time_found"] ):
                res = self.estimate_correlation_time()
            steps = 1E10 # Set the maximum number of steps to a very large number
            self.reset()
            self.distribute_correlation_time()

        # self.current_step gets updated in the _mc_step function
        while( self.current_step < steps ):
            en, accept = self._mc_step( verbose=verbose )
            self.mean_energy += self.current_energy_without_vib()
            self.energy_squared += self.current_energy_without_vib()**2

            if ( time.time()-start > self.status_every_sec ):
<<<<<<< HEAD
                self.logger.info("%d of %d steps. %.2f ms per step"%(self.current_step,steps,1000.0*self.status_every_sec/float(self.current_step-prev)))
                self.on_converged_log()
=======
                self.log("%d of %d steps. %.2f ms per step"%(self.current_step,steps,1000.0*self.status_every_sec/float(self.current_step-prev)))
>>>>>>> 2975b263
                prev = self.current_step
                start = time.time()
            if ( mode == "prec" and self.current_step > 10*self.correlation_info["correlation_time"] and self.current_step > 100 ):
                # Run at least for 10 times the correlation length
                converged = self.has_converged_prec_mode( prec=prec, confidence_level=prec_confidence )
                if ( converged ):
                    self.on_converged_log()
                    break


        if ( self.mpicomm is not None ):
            self.mpicomm.barrier()
        return totalenergies

    def collect_energy( self ):
        """
        Sums the energy from each processor
        """
        if ( self.mpicomm is None ):
            return

        size = self.mpicomm.Get_size()
        recv = np.zeros(1)
        energy_arr = np.array(self.mean_energy)
        energy_sq_arr = np.array(self.energy_squared)
        self.mpicomm.reduce( energy_arr, recv, op=MPI.SUM, root= 0)
        self.mean_energy = recv[0]/size
        recv[0] = 0.0
        self.mpicomm.reduce( energy_sq_arr, recv, op=MPI.SUM, root=0 )
        self.energy_squared = recv[0]/size

    def get_thermodynamic( self ):
        """
        Compute thermodynamic quantities
        """
        self.collect_energy()
        quantities = {}
        quantities["energy"] = self.mean_energy/self.current_step
        mean_sq = self.energy_squared/self.current_step
        quantities["heat_capacity"] = (mean_sq-quantities["energy"]**2)/(units.kB*self.T**2)
        return quantities

    def get_trial_move( self ):
        self.rand_a = self.indeces[np.random.randint(0,len(self.indeces))]
        self.rand_b = self.indeces[np.random.randint(0,len(self.indeces))]
        symb_a = self.symbols[np.random.randint(0,len(self.symbols))]
        symb_b = symb_a
        while ( symb_b == symb_a ):
            symb_b = self.symbols[np.random.randint(0,len(self.symbols))]

        Na = len(self.atoms_indx[symb_a])
        Nb = len(self.atoms_indx[symb_b])
        self.selected_a = np.random.randint(0,Na)
        self.selected_b = np.random.randint(0,Nb)
        self.rand_a = self.atoms_indx[symb_a][self.selected_a]
        self.rand_b = self.atoms_indx[symb_b][self.selected_b]

        # TODO: The MC calculator should be able to have constraints on which
        # moves are allowed. CE requires this some elements are only allowed to
        # occupy some sites
        symb_a = self.atoms[self.rand_a].symbol
        symb_b = self.atoms[self.rand_b].symbol
        system_changes = [(self.rand_a,symb_a,symb_b),(self.rand_b,symb_b,symb_a)]
        return system_changes

    def _mc_step(self, verbose = False ):
        """
        Make one Monte Carlo step by swithing two atoms
        """
        self.current_step += 1
        number_of_atoms = len(self.atoms)


        system_changes= self.get_trial_move()
        new_energy = self.atoms._calc.calculate( self.atoms, ["energy"], system_changes )

        if ( verbose ):
            print(new_energy,self.current_energy,new_energy-self.current_energy)

        accept = False
        if (new_energy < self.current_energy):
            self.current_energy = new_energy
            accept = True
        else:
            kT = self.T*units.kB
            energy_diff = new_energy-self.current_energy
            probability = np.exp(-energy_diff/kT)
            if ( np.random.rand() <= probability ):
                self.current_energy = new_energy
                accept = True
            else:
                # Reset the sytem back to original
                for change in system_changes:
                    indx = change[0]
                    old_symb = change[1]
                    self.atoms[indx].symbol = old_symb
                #self.atoms[self.rand_a].symbol = symb_a
                #self.atoms[self.rand_b].symbol = symb_b
                accept = False

        # TODO: Wrap this functionality into a cleaning object
        if ( hasattr(self.atoms._calc,"clear_history") and hasattr(self.atoms._calc,"undo_changes") ):
            # The calculator is a CE calculator which support clear_history and undo_changes
            if ( accept ):
                self.atoms._calc.clear_history()
            else:
                self.atoms._calc.undo_changes()

        if ( accept ):
            # Update the atom_indices
            self.update_tracker( system_changes )
        else:
            new_symb_changes = []
            for change in system_changes:
                new_symb_changes.append( (change[0],change[1],change[1]) )
            system_changes = new_symb_changes
            #system_changes = [(self.rand_a,symb_a,symb_a),(self.rand_b,symb_b,symb_b)] # No changes to the system

        # Execute all observers
        for entry in self.observers:
            interval = entry[0]
            if ( self.current_step%interval == 0 ):
                obs = entry[1]
                obs(system_changes)
        return self.current_energy,accept<|MERGE_RESOLUTION|>--- conflicted
+++ resolved
@@ -369,10 +369,6 @@
         """
         U = self.mean_energy/self.current_step
         var_E = self.get_var_average_energy()
-<<<<<<< HEAD
-        self.logger.info( "Total number of MC steps: {}".format(self.current_step) )
-        self.logger.info( "Mean energy: {} +- {}%".format(U,np.sqrt(var_E)/np.abs(U) ) )
-=======
         self.log( "Total number of MC steps: {}".format(self.current_step) )
         self.log( "Final mean energy: {} +- {}%".format(U,np.sqrt(var_E)/np.abs(U) ) )
 
@@ -399,7 +395,6 @@
         self.correlation_info["correlation_time"] = corr_time
 
 
->>>>>>> 2975b263
 
 
     def runMC(self, mode="fixed", steps=10, verbose = False, equil=True, equil_params=None, prec=0.01, prec_confidence=0.05  ):
@@ -461,12 +456,7 @@
             self.energy_squared += self.current_energy_without_vib()**2
 
             if ( time.time()-start > self.status_every_sec ):
-<<<<<<< HEAD
-                self.logger.info("%d of %d steps. %.2f ms per step"%(self.current_step,steps,1000.0*self.status_every_sec/float(self.current_step-prev)))
-                self.on_converged_log()
-=======
                 self.log("%d of %d steps. %.2f ms per step"%(self.current_step,steps,1000.0*self.status_every_sec/float(self.current_step-prev)))
->>>>>>> 2975b263
                 prev = self.current_step
                 start = time.time()
             if ( mode == "prec" and self.current_step > 10*self.correlation_info["correlation_time"] and self.current_step > 100 ):
